--- conflicted
+++ resolved
@@ -1,11 +1,3 @@
-<<<<<<< HEAD
-from unittest.mock import MagicMock
-
-from harmony import cli
-
-
-def mock_receive(cfg, client, parser, AdapterClass, *messages):
-=======
 import argparse
 import sys
 from unittest.mock import patch, MagicMock
@@ -13,8 +5,8 @@
 
 from harmony import cli
 
-def mock_receive(client, parser, AdapterClass, *messages):
->>>>>>> 38e81de2
+
+def mock_receive(cfg, client, parser, AdapterClass, *messages):
     """
     Mocks an sqs receive call
     """
@@ -59,6 +51,7 @@
         return wrapper
     return cli_test_wrapper
 
+
 @contextmanager
 def cli_parser(*cli_args):
     """

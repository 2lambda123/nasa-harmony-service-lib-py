"""
======
cli.py
======

Parses CLI arguments provided by Harmony and invokes the subsetter accordingly
"""

import sys
import logging
from harmony.message import Message
<<<<<<< HEAD
from harmony.util import (CanceledException, receive_messages, delete_message,
                          change_message_visibility, setup_stdout_log_formatting, get_env, create_decrypter)

=======
from harmony.util import CanceledException, HarmonyException, receive_messages, delete_message, change_message_visibility, setup_stdout_log_formatting
>>>>>>> 1704037d

def setup_cli(parser):
    """
    Adds Harmony arguments to the CLI being parsed by the provided parser

    Parameters
    ----------
    parser : argparse.ArgumentParser
        The parser being used to parse CLI arguments
    """
    parser.add_argument('--harmony-action',
                        choices=['invoke', 'start'],
                        help='the action Harmony needs to perform, "invoke" to run once and quit, "start" to listen to a queue')
    parser.add_argument('--harmony-input',
                        help='the input data for the action provided by Harmony, required for --harmony-action=invoke')
    parser.add_argument('--harmony-queue-url',
                        help='the queue URL to listen on, required for --harmony-action=start')
    parser.add_argument('--harmony-visibility-timeout',
                        type=int,
                        default=600,
                        help='the number of seconds the service is given to process a message before processing is assumed to have failed')
    parser.add_argument('--harmony-wrap-stdout',
                        action='store_const',
                        const=True,
                        help='Do not wrap STDOUT and STDERR in the Harmony log output format')


def is_harmony_cli(args):
    """
    Returns True if the passed parsed CLI arguments constitute a Harmony CLI invocation, False otherwise

    Parameters
    ----------
    args : Namespace
        Argument values parsed from the command line, presumably via ArgumentParser.parse_args

    Returns
    -------
    is_harmony_cli : bool
        True if the provided arguments constitute a Harmony CLI invocation, False otherwise
    """
    return args.harmony_action != None


def _invoke(AdapterClass, message_string):
    """
    Handles --harmony-action=invoke by invoking the adapter for the given input message

    Parameters
    ----------
    AdapterClass : class
        The BaseHarmonyAdapter subclass to use to handle service invocations
    message_string : string
        The Harmony input message
    Returns
    -------
    True if the operation completed successfully, False otherwise
    """

    # TODO: Use the key from the environment
    # secret_key = get_env('SHARED_SECRET_KEY')
    adapter = AdapterClass(
        Message(message_string, create_decrypter()))  # Use key, above

    try:
        adapter.invoke()
        if not adapter.is_complete:
            adapter.completed_with_error('The backend service did not respond')
    except CanceledException:
        # If we see the request has been canceled do not try calling back to harmony again
        # Enable this logging after fixing HARMONY-410
        # logging.error('Service request canceled by Harmony, exiting')
        pass
    except HarmonyException as e:
        if not adapter.is_complete:
            adapter.completed_with_error(str(e))
    except:
        # Make sure we always call back if the error is in a Harmony invocation and we have
        # successfully parsed enough that we know where to call back to
        if not adapter.is_complete:
<<<<<<< HEAD
            adapter.completed_with_error(
                'Service request failed with an unknown error')
        raise
=======
            adapter.completed_with_error('Service request failed with an unknown error')
    return not adapter.is_failed
>>>>>>> 1704037d


def _start(AdapterClass, queue_url, visibility_timeout_s):
    """
    Handles --harmony-action=start by listening to the given queue_url and invoking the
    AdapterClass on any received messages

    Parameters
    ----------
    AdapterClass : class
        The BaseHarmonyAdapter subclass to use to handle service invocations
    queue_url : string
        The SQS queue to listen on
    """
    for receipt, message in receive_messages(queue_url, visibility_timeout_s):
        # Behavior here is slightly different than _invoke.  Whereas _invoke ensures
        # that the backend receives a callback whenever possible in the case of an
        # exception, the message queue listener prefers to let the message become
        # visibile again and let retry and dead letter queue policies determine visibility
        adapter = AdapterClass(Message(message))
        try:
            adapter.invoke()
        except Exception:
            logging.error('Adapter threw an exception', exc_info=True)
        finally:
            if adapter.is_complete:
                delete_message(queue_url, receipt)
            else:
                change_message_visibility(queue_url, receipt, 0)
            try:
                adapter.cleanup()
            except Exception:
                logging.error(
                    'Adapter threw an exception on cleanup', exc_info=True)


def run_cli(parser, args, AdapterClass):
    """
    Runs the Harmony CLI invocation captured by the given args

    Parameters
    ----------
    parser : argparse.ArgumentParser
        The parser being used to parse CLI arguments, used to provide CLI argument errors
    args : Namespace
        Argument values parsed from the command line, presumably via ArgumentParser.parse_args
    AdapterClass : class
        The BaseHarmonyAdapter subclass to use to handle service invocations
    """
    if args.harmony_wrap_stdout:
        setup_stdout_log_formatting()

    if args.harmony_action == 'invoke':
        if not bool(args.harmony_input):
            parser.error(
                '--harmony-input must be provided for --harmony-action=invoke')
        else:
            successful = _invoke(AdapterClass, args.harmony_input)
            if not successful:
                raise Exception('Service operation failed')

    if args.harmony_action == 'start':
        if not bool(args.harmony_queue_url):
            parser.error(
                '--harmony-queue-url must be provided for --harmony-action=start')
        else:
            return _start(AdapterClass, args.harmony_queue_url, args.harmony_visibility_timeout)<|MERGE_RESOLUTION|>--- conflicted
+++ resolved
@@ -9,13 +9,9 @@
 import sys
 import logging
 from harmony.message import Message
-<<<<<<< HEAD
-from harmony.util import (CanceledException, receive_messages, delete_message,
+from harmony.util import (CanceledException, HarmonyException, receive_messages, delete_message,
                           change_message_visibility, setup_stdout_log_formatting, get_env, create_decrypter)
 
-=======
-from harmony.util import CanceledException, HarmonyException, receive_messages, delete_message, change_message_visibility, setup_stdout_log_formatting
->>>>>>> 1704037d
 
 def setup_cli(parser):
     """
@@ -96,14 +92,8 @@
         # Make sure we always call back if the error is in a Harmony invocation and we have
         # successfully parsed enough that we know where to call back to
         if not adapter.is_complete:
-<<<<<<< HEAD
-            adapter.completed_with_error(
-                'Service request failed with an unknown error')
-        raise
-=======
             adapter.completed_with_error('Service request failed with an unknown error')
     return not adapter.is_failed
->>>>>>> 1704037d
 
 
 def _start(AdapterClass, queue_url, visibility_timeout_s):

"""
======
cli.py
======

Parses CLI arguments provided by Harmony and invokes the subsetter accordingly
"""

import json
import logging
<<<<<<< HEAD

=======
from os import path, makedirs
from pystac import Catalog, CatalogType
>>>>>>> 38e81de2
from harmony.message import Message
from harmony.util import (CanceledException, HarmonyException, receive_messages, delete_message,
                          change_message_visibility, setup_stdout_log_formatting, config, create_decrypter)


def setup_cli(parser):
    """
    Adds Harmony arguments to the CLI being parsed by the provided parser

    Parameters
    ----------
    parser : argparse.ArgumentParser
        The parser being used to parse CLI arguments
    """
    parser.add_argument('--harmony-action',
                        choices=['invoke', 'start'],
                        help=('the action Harmony needs to perform, "invoke" to run once and quit, '
                              '"start" to listen to a queue'))
    parser.add_argument('--harmony-input',
                        help=('the input data for the action provided by Harmony, required for '
                              '--harmony-action=invoke'))
    parser.add_argument('--harmony-sources',
                        help=('file path that contains a STAC catalog with items and metadata to '
                              'be processed by the service.  Required for non-deprecated '
                              'invocations '))
    parser.add_argument('--harmony-metadata-dir',
                        help=('file path where output metadata should be written. The resulting '
                              'STAC catalog will be written to catalog.json in the supplied dir '
                              'with child resources in the same directory or a descendant '
                              'directory.  The remaining message, less any completed operations, '
                              'should be written to message.json in the supplied directory.  If '
                              'there is an error, it will be written to error.json in the supplied dir '))
    parser.add_argument('--harmony-data-location',
                        help=('the location where output data should be written, either a directory '
                              'or S3 URI prefix.  If set, overrides any value set by the message'))
    parser.add_argument('--harmony-queue-url',
                        help='the queue URL to listen on, required for --harmony-action=start')
    parser.add_argument('--harmony-visibility-timeout',
                        type=int,
                        default=600,
                        help=('the number of seconds the service is given to process a message '
                              'before processing is assumed to have failed'))
    parser.add_argument('--harmony-wrap-stdout',
                        action='store_const',
                        const=True,
                        help='Do not wrap STDOUT and STDERR in the Harmony log output format')


def is_harmony_cli(args):
    """
    Returns True if the passed parsed CLI arguments constitute a Harmony CLI invocation, False otherwise

    Parameters
    ----------
    args : Namespace
        Argument values parsed from the command line, presumably via ArgumentParser.parse_args

    Returns
    -------
    is_harmony_cli : bool
        True if the provided arguments constitute a Harmony CLI invocation, False otherwise
    """
    return args.harmony_action is not None


<<<<<<< HEAD
def _invoke(AdapterClass, message_string, sources_path, config):
=======
def _invoke_deprecated(AdapterClass, message_string):
>>>>>>> 38e81de2
    """
    Handles --harmony-action=invoke by invoking the adapter for the given input message

    Parameters
    ----------
    AdapterClass : class
        The BaseHarmonyAdapter subclass to use to handle service invocations
    message_string : string
        The Harmony input message
    sources_path : string
        A file location with a JSON object containing the "sources" key for the harmony message.
        If provided, this file will get parsed and replace any sources in the original message.
    config : harmony.util.Config
        A configuration instance for this service
    Returns
    -------
    True if the operation completed successfully, False otherwise
    """

    secret_key = config.shared_secret_key
    decrypter = create_decrypter(bytes(secret_key, 'utf-8'))

    message_data = json.loads(message_string)
    adapter = AdapterClass(Message(message_data, decrypter))
    adapter.set_config(config)

    try:
        adapter.invoke()
        if not adapter.is_complete:
            adapter.completed_with_error('The backend service did not respond')
    except CanceledException:
        # If we see the request has been canceled do not try calling back to harmony again
        # Enable this logging after fixing HARMONY-410
        # logging.error('Service request canceled by Harmony, exiting')
        pass
    except HarmonyException as e:
        logging.error(e, exc_info=1)
        if not adapter.is_complete:
            adapter.completed_with_error(str(e))
    except BaseException as e:
        # Make sure we always call back if the error is in a Harmony invocation and we have
        # successfully parsed enough that we know where to call back to
        logging.error(e, exc_info=1)
        if not adapter.is_complete:
            msg = 'Service request failed with an unknown error'
            adapter.completed_with_error(msg)
        raise
    return not adapter.is_failed


<<<<<<< HEAD
def _start(AdapterClass, queue_url, visibility_timeout_s, cfg):
=======
def _write_error(metadata_dir, message, category='Unknown'):
    """
    Writes the given error message to error.json in the provided metadata dir

    Parameters
    ----------
    metadata_dir : string
        Directory into which the error should be written
    message : string
        The error message to write
    category : string
        The error category to write
    """
    with open(path.join(metadata_dir, 'error.json'), 'w') as file:
        json.dump({'error': message, 'category': category}, file)


def _invoke(AdapterClass, message_string, sources_path, metadata_dir, data_location):
    """
    Handles --harmony-action=invoke by invoking the adapter for the given input message

    Parameters
    ----------
    AdapterClass : class
        The BaseHarmonyAdapter subclass to use to handle service invocations
    message_string : string
        The Harmony input message
    sources_path : string
        A file location containing a STAC catalog corresponding to the input message sources
    metadata_dir : string
        The name of the directory where STAC and message output should be written
    data_location : string
        The name of the directory where output should be written
    Returns
    -------
    True if the operation completed successfully, False otherwise
    """
    try:
        catalog = Catalog.from_file(sources_path)
        secret_key = get_env('SHARED_SECRET_KEY')

        if bool(secret_key):
            decrypter = create_decrypter(bytes(secret_key, 'utf-8'))
        else:
            def identity(arg):
                return arg
            decrypter = identity

        message = Message(json.loads(message_string), decrypter)
        if data_location:
            message.stagingLocation = data_location
        adapter = AdapterClass(message, catalog)

        makedirs(metadata_dir, exist_ok=True)
        (out_message, out_catalog) = adapter.invoke()
        out_catalog.normalize_and_save(metadata_dir, CatalogType.SELF_CONTAINED)

        with open(path.join(metadata_dir, 'message.json'), 'w') as file:
            json.dump(out_message.output_data, file)
    except HarmonyException as err:
        logging.error(err, exc_info=1)
        _write_error(metadata_dir, err.message, err.category)
        raise
    except BaseException as err:
        logging.error(err, exc_info=1)
        _write_error(metadata_dir, 'Service request failed with an unknown error')
        raise


def _start(AdapterClass, queue_url, visibility_timeout_s):
>>>>>>> 38e81de2
    """
    Handles --harmony-action=start by listening to the given queue_url and invoking the
    AdapterClass on any received messages

    Parameters
    ----------
    AdapterClass : class
        The BaseHarmonyAdapter subclass to use to handle service invocations
    queue_url : string
        The SQS queue to listen on
    """
    for receipt, message in receive_messages(queue_url, visibility_timeout_s, cfg=cfg):
        # Behavior here is slightly different than _invoke.  Whereas _invoke ensures
        # that the backend receives a callback whenever possible in the case of an
        # exception, the message queue listener prefers to let the message become
        # visibile again and let retry and dead letter queue policies determine visibility
        adapter = AdapterClass(Message(message))
        adapter.set_config(config)

        try:
            adapter.invoke()
        except Exception:
            logging.error('Adapter threw an exception', exc_info=True)
        finally:
            if adapter.is_complete:
                delete_message(queue_url, receipt, cfg=cfg)
            else:
                change_message_visibility(queue_url, receipt, 0, cfg=cfg)
            try:
                adapter.cleanup()
            except Exception:
                logging.error(
                    'Adapter threw an exception on cleanup', exc_info=True)


def run_cli(parser, args, AdapterClass, cfg=None):
    """
    Runs the Harmony CLI invocation captured by the given args

    Parameters
    ----------
    parser : argparse.ArgumentParser
        The parser being used to parse CLI arguments, used to provide CLI argument errors
    args : Namespace
        Argument values parsed from the command line, presumably via ArgumentParser.parse_args
    AdapterClass : class
        The BaseHarmonyAdapter subclass to use to handle service invocations
    """
    if cfg is None:
        cfg = config()
    if args.harmony_wrap_stdout:
        setup_stdout_log_formatting(config)

    if args.harmony_action == 'invoke':
        if not bool(args.harmony_input):
            parser.error(
                '--harmony-input must be provided for --harmony-action=invoke')
<<<<<<< HEAD
        else:
            successful = _invoke(AdapterClass, args.harmony_input, args.harmony_sources, cfg)
=======
        elif not bool(args.harmony_sources):
            successful = _invoke_deprecated(AdapterClass, args.harmony_input)
>>>>>>> 38e81de2
            if not successful:
                raise Exception('Service operation failed')
        else:
            _invoke(AdapterClass,
                    args.harmony_input,
                    args.harmony_sources,
                    args.harmony_metadata_dir,
                    args.harmony_data_location)

    if args.harmony_action == 'start':
        if not bool(args.harmony_queue_url):
            parser.error(
                '--harmony-queue-url must be provided for --harmony-action=start')
        else:
            return _start(AdapterClass, args.harmony_queue_url, args.harmony_visibility_timeout, cfg)<|MERGE_RESOLUTION|>--- conflicted
+++ resolved
@@ -8,12 +8,10 @@
 
 import json
 import logging
-<<<<<<< HEAD
-
-=======
 from os import path, makedirs
+
 from pystac import Catalog, CatalogType
->>>>>>> 38e81de2
+
 from harmony.message import Message
 from harmony.util import (CanceledException, HarmonyException, receive_messages, delete_message,
                           change_message_visibility, setup_stdout_log_formatting, config, create_decrypter)
@@ -79,11 +77,7 @@
     return args.harmony_action is not None
 
 
-<<<<<<< HEAD
-def _invoke(AdapterClass, message_string, sources_path, config):
-=======
-def _invoke_deprecated(AdapterClass, message_string):
->>>>>>> 38e81de2
+def _invoke_deprecated(AdapterClass, message_string, config):
     """
     Handles --harmony-action=invoke by invoking the adapter for the given input message
 
@@ -93,9 +87,6 @@
         The BaseHarmonyAdapter subclass to use to handle service invocations
     message_string : string
         The Harmony input message
-    sources_path : string
-        A file location with a JSON object containing the "sources" key for the harmony message.
-        If provided, this file will get parsed and replace any sources in the original message.
     config : harmony.util.Config
         A configuration instance for this service
     Returns
@@ -134,9 +125,6 @@
     return not adapter.is_failed
 
 
-<<<<<<< HEAD
-def _start(AdapterClass, queue_url, visibility_timeout_s, cfg):
-=======
 def _write_error(metadata_dir, message, category='Unknown'):
     """
     Writes the given error message to error.json in the provided metadata dir
@@ -154,7 +142,7 @@
         json.dump({'error': message, 'category': category}, file)
 
 
-def _invoke(AdapterClass, message_string, sources_path, metadata_dir, data_location):
+def _invoke(AdapterClass, message_string, sources_path, metadata_dir, data_location, config):
     """
     Handles --harmony-action=invoke by invoking the adapter for the given input message
 
@@ -170,13 +158,15 @@
         The name of the directory where STAC and message output should be written
     data_location : string
         The name of the directory where output should be written
+    config : harmony.util.Config
+        A configuration instance for this service
     Returns
     -------
     True if the operation completed successfully, False otherwise
     """
     try:
         catalog = Catalog.from_file(sources_path)
-        secret_key = get_env('SHARED_SECRET_KEY')
+        secret_key = config.shared_secret_key
 
         if bool(secret_key):
             decrypter = create_decrypter(bytes(secret_key, 'utf-8'))
@@ -206,8 +196,7 @@
         raise
 
 
-def _start(AdapterClass, queue_url, visibility_timeout_s):
->>>>>>> 38e81de2
+def _start(AdapterClass, queue_url, visibility_timeout_s, config):
     """
     Handles --harmony-action=start by listening to the given queue_url and invoking the
     AdapterClass on any received messages
@@ -218,8 +207,13 @@
         The BaseHarmonyAdapter subclass to use to handle service invocations
     queue_url : string
         The SQS queue to listen on
-    """
-    for receipt, message in receive_messages(queue_url, visibility_timeout_s, cfg=cfg):
+    visibility_timeout_s : int
+        The time interval during which the message can't be picked up by other
+        listeners on the queue.
+    config : harmony.util.Config
+        A configuration instance for this service
+    """
+    for receipt, message in receive_messages(queue_url, visibility_timeout_s, cfg=config):
         # Behavior here is slightly different than _invoke.  Whereas _invoke ensures
         # that the backend receives a callback whenever possible in the case of an
         # exception, the message queue listener prefers to let the message become
@@ -233,9 +227,9 @@
             logging.error('Adapter threw an exception', exc_info=True)
         finally:
             if adapter.is_complete:
-                delete_message(queue_url, receipt, cfg=cfg)
+                delete_message(queue_url, receipt, cfg=config)
             else:
-                change_message_visibility(queue_url, receipt, 0, cfg=cfg)
+                change_message_visibility(queue_url, receipt, 0, cfg=config)
             try:
                 adapter.cleanup()
             except Exception:
@@ -255,23 +249,20 @@
         Argument values parsed from the command line, presumably via ArgumentParser.parse_args
     AdapterClass : class
         The BaseHarmonyAdapter subclass to use to handle service invocations
+    cfg : harmony.util.Config
+        A configuration instance for this service
     """
     if cfg is None:
         cfg = config()
     if args.harmony_wrap_stdout:
-        setup_stdout_log_formatting(config)
+        setup_stdout_log_formatting(cfg)
 
     if args.harmony_action == 'invoke':
         if not bool(args.harmony_input):
             parser.error(
                 '--harmony-input must be provided for --harmony-action=invoke')
-<<<<<<< HEAD
-        else:
-            successful = _invoke(AdapterClass, args.harmony_input, args.harmony_sources, cfg)
-=======
         elif not bool(args.harmony_sources):
-            successful = _invoke_deprecated(AdapterClass, args.harmony_input)
->>>>>>> 38e81de2
+            successful = _invoke_deprecated(AdapterClass, args.harmony_input, cfg)
             if not successful:
                 raise Exception('Service operation failed')
         else:
